# Contributing to BroteinBuddy

Thanks for your interest in contributing to or diving deep into BroteinBuddy!
This document outlines the development side of in this project. This is just
a silly little app that helps me keep track of my current Protein Shake
inventory and let fate (pseudorandom numbers) decide which flavor I drink.

## Repo Rules

1. Be nice.
2. Don't break main.
3. The only way to merge to main is via PR.
4. PRs must pass all tests before they can be merged.
5. PRs must be code reviewed before they can be merged.
6. Currently, PRs not opened by Nik must be approved by Nik.
7. PRs and branches should be specific to a single, demonstratable change.
8. All merges to main are squashed.
9. Code review comments should follow the below structure.
10. Try not to use colorful emoji. I'm looking at you, Claude.

### Code Review Comment Structure

```md
# Code Review: PR #x - nth review

<!-- The tl;dr. Use as few words as possible. Put in bold. -->

**Approved** / **Fix 2 things before merge** /
**Fix 1 thing before merge and 2 things immediately after** (like a
high-priority bug that must be addressed ASAP but that's out of scope for this
PR) / **Approved with immediate followup needed**

<!-- If needed, you may then add 8–128 words giving a summary of the code
     review. This is where you may put compliments, kudos, or praise. -->

## Findings

<!-- This is the table of contents and findings at-a-glance.
     - You don't have to use every category — hopefully you won't need to!
       Omit the categories you dont' need.
     - The valid categories are below. Sort them in the below order.
     - The categories (part before the colon) of the individual problems are
       not super official. We'll see how they evolve. Just make it clear.
     - Always link to the section headers. -->

<<<<<<< HEAD
* [Problems](#problems)
  - [Blockers](#blockers): <!-- Must fix before merge --> 3 <!-- # of -->
=======
- [Problems](#problems)
  - (Blockers)[#blockers]: <!-- Must fix before merge --> 3 <!-- # of -->
>>>>>>> c53e5f14
    - [Logic error: Random library implemented incorrectly](#section_link)
    - [Test coverage: Missing async validation test](#section_link)
    - [Bug: Infinite scroll breaks shuffle feature](#section_link)
  - [Important](#important): 1 <!-- Must fix immediately after merge. -->
    <!-- This happens when fixing it would cause scope creep in the PR. A
         common example is discovering a new, silent, existing problem when
         debugging a problem you caused.  -->
    <!-- Create issues for these. -->
    - [Documentation: Architecture diagram added in CLAUDE.md contradicts one in DEVELOPER.md](#section_link)
  - [Minor](#minor): 1 <!-- Problems that can be addressed later -->
    <!-- Create issues for these -->
    - [Consistency: Test of `this()` does not match established conventions](#section_link)
- [Enhancement ideas](#enhancement-ideas)
  1. [High impact, low effort](#high-impact-low-effort): 1
  - [Technical debt: `_foo()` logic duplicated](#section_link)
  2. [High impact, moderate effort](#high-impact-moderate-effort):
  3. [Moderate impact, low effort](#moderate-impact-low-effort):
  4. [High impact, high effort](#high-impact-high-effort):
  - [Test infrastructure: Switch to `BetterTester.js`](link_to_header)
  5. [Moderate impact, moderate effort](#moderate-impact-moderate-effort):
  6. [Low impact, low effort](#low-impact-low-effort):
  7. [Moderate impact, high effort](#moderate-impact-high-effort):
  8. [Low impact, moderate effort](#low-impact-moderate-effort):
<<<<<<< HEAD
* [Nit](#nit) <!-- Not problems. Small things that could improve code -->
=======
- (Nit)[#nit] <!-- Not problems. Small things that could improve code -->
>>>>>>> c53e5f14

## Problems

### Blockers

#### Logic error: Random library implemented incorectly

<!-- Here's where you go deep.
     - Be specific.
     - Include technical details.
     - Propose possible solutions. -->
```

## My Development Methodology

### Git Worktrees for Parallel Development

For this project, I'm using **git worktrees** to enable multiple Claude Code instances to work on different features simultaneously without conflicts.

**Structure:**

```
BroteinBuddy/
├── wt/                 # All worktrees
│   ├── main/           # Main branch worktree
│   │   └── symlinks    # Various .gitignored symlinks to ../../../.shared stuff
│   └── feature-*/      # Feature branch worktrees
│       └── symlinks    # Various .gitignored symlinks to ../../../.shared stuff
├── .shared/            # Files shared via .gitignored symlinks
│   └── symlink_targets # .gitignored files shared across all working trees
└── _root               # Placeholder branch at repo root
```

### Shared Configuration

The `.shared/` directory contains files that are symlinked into each worktree but never committed to git:

- **`CLAUDE.md`**: Project context and overview for Claude Code. On the fence
  about exluding this, but sometimes my buddy Claude leaks `CLAUDE_CONTEXT.md`
  info into it. (I forgive him!) If you're using Claude Code, you can create
  your own version with `/init`. As the program develops, it should be able
  to deduce enough to make yours as robust as mine.
- **`CLAUDE_CONTEXT.md`**: Confidential [mostly meta] information about the
  project. Things like what I'm trying to prove, what my motivation is, etc.
- **`.planning/`**: Implementation plans and planning documents. I'll give some
  examples in the `/docs/learning` folder and maybe later in this doc, but the
  full details aren't super necessary. It's also temporary. It gets me from 0
  to MVP. After that, I wing it or create separate plan docs for bigger
  features, refactors, whatevs.
- **`.scratch/`**: Throwaway files and experiments. Like if we need to write a
  script to help with debugging something, it goes here.
- **`.claude/`**: Just a folder. Not symlinked… but its contents are.
- **`.claude/settings.local.json`**: Claude Code settings
- **`.claude/skills`**: Just a folder for individual
  [Claude Code skills](docs.claude.com/en/docs/agents-and-tools/agent-skills/overview). Not symlinked… but it's contents are

This approach allows all worktrees to access the same context and configuration while keeping sensitive information out of the repository.

**Huh?**

On the off chance that you don't follow yet (I didn't always understand), the
situation is this. If I **didn't** use working trees, I'd just gitignore the
files and keep them in my main repo directory. That works because checking out
different branches swaps all the files **except** the gitnored ones. They just
hang out: they're available to any branch I happen to check out, right? Well,
working trees are a bit more complicated.

With working tree, each branch gets its very own, actual folder on your
machine. See the problem yet? No? I gotcha! If I have a gitignored file or
folder, let's use `CLAUDE.md`, in `BroteinBuddy/wt/main/`, Git ignores it. But
because it's ignored by Git, it's not going to show up in
`BroteinBuddy/wt/feature-branch/`. But I ~~might~~ will need it there, too!
I've got 2 options:

1. **Copy the files to every single feature branch.** This isn't so bad to
   start. I can automate this; however, ~~if~~ when Claude or I makes a change
   to the file, the folder will have a different version than the other folders.
   For something like `.scratch/`, that's not a huge deal, but for `CLAUDE.md`,
   yeah, that needs to be the same. So in this case, I not only have to create
   the files, I have to constantly keep them in sync. Yeah, I could automate
   this, too. But now I've got two scripts to maintain.
2. **Move the files out of the branches and replace them with symlinks.** In
   this approach, I still need to automate the creation of the symlinks, just
   like I do the actual files in the other scenario. But now, the files are
   automatically kept in sync.

Make sense?

There is a downside to this setup, and it effects both scenarios: race
conditions. When I have multiple instances of Claude Code running, they can
get confused if both of them are reading and editing the same file. I thought
about putting together a checkout system, but for now, I just supervise the
files myself with the `settings.local.json` configuration:

```json
{
  "additionalDirectories": ["//absolute/path/to/BroteinBuddy/.shared/"],
  "permissions": {
    "ask": ["Write(//absolute/path/to/BroteinBuddy/.shared/**)"]
  }
}
```

Maybe I'll revisit a checkout system if an when Claude Code can be more
dynamic with its to-do lists, e.g., "Ah, this file is busy. I'll keep trying
it in the background and move on to other things" or "I'll come back to this
later. Maybe it'll be free then." For now, I'll conduct the orchesstra myself.

**Creating a new worktree:**
You don't have to use worktrees — live your best dev life — but if you want to,
I created a script to automate the setup. It does all the symlink creation for
me because ~~I'm lazy~~ automation is good! You may need to tweak it for your
personal setup. I considered gitignoring it and putting it outside the repo,
but maybe you'll find it instructive? Just don't stage -> commit your changes
cuz I'll reject your PR. `\(^_^)/`

```bash
./setup-worktree.sh feature/your-feature-name
cd wt/feature/your-feature-name
```

See
[docs/teaching/0.1-git-worktrees-parallel-development.md](docs/teaching/0.1-git-worktrees-parallel-development.md)
for an in-depth explanation of this approach.

### Claude Code Skills & Subagents

For this project, I use [Claude Code](https://docs.anthropic.com/claude-code)
for development, and I use both global (user) and project-specific
[skills](https://docs.claude.com/en/docs/claude-code/skills) and
[subagents](https://docs.claude.com/en/docs/claude-code/sub-agents) to help
steer it.

I store the project-specific skills and agents outside of the project's
folders, and symlink them in.

**Skill & subagent file structure:**

```
~/.claude/
  ├── skills/ # Global/User skills
  │   ├── user-skill-1.md → {external-skills-repo}/user-skill-1.md
  │   └── user-skill-2.md → {external-skills-repo}/user-skill-2.md
  └── agents/ # Global/User Subagents
      ├── user-agent-1.md → {external-skills-repo}/user-agent-1.md
      └── user-agent-2.md → {external-skills-repo}/user-agent-2.md
wt/{branch}/.claude/
        ├── skills → ../../.shared/.claude/skills/ # Project skills
        └── agents → ../../.shared/.claude/agents/ # Project subagents
.shared/.claude/
        ├── skills/ (directory containing individual skill symlinks)
        │   ├── pjct-skill-1.md → {external-skills-repo}/pjct-skill-1.md
        │   └── pjct-skill-2.md → {external-skills-repo}/pjct-skill-2.md
        └── agents/
            ├── pjct-agent-1.md → {external-agents-folder}/pjct-agent-1.md
            └── pjct-agent-2.md → {external-agents-folder}/pjct-agent-2.md
```

Or, in words:

Instead of linking my `~/.claude/skills/` and `~/.claude/agents/` to an outside
folder filled with User Skills and Subagents, respectively, I add symlinks
inside those folders to the individual skills I want to enable. It's the same
idea for project-specific Skills and Subagents with one extra step. First,
I create a symlinks from inside each branch to the `.shared/.claude/skills/`
and `.shared/.claude/agents` folders. This allows all different branches to
point to the exact same folder. Then, I do the same thing I did with User
Skills and Subjents: I create add symlinks inside those folders to the
individual Skills and Subagents I want to enable.

It's a non-obvious choice, but creating individual symlinks one-by-one lets me:

1. Keep my mature and experimental Skills and Agents in one place
2. Turn a Skill or Agent on or off by creating or deleting a single symlink
3. Reuse project Skills across several projects
4. Publicly share my custom Skills (and, soon, Subagents) with others in
   [a separate GitHub repo](https://github.com/nikblanchet/claude-skills/)

Additional skill resources:

- [Anthropic's official example skills](https://github.com/anthropics/skills)
- [Anthropic's example skill-creator skill](https://github.com/anthropics/skills/tree/main/skill-creator) — it helps creates new skills
- [My custom skills](https://github.com/nikblanchet/claude-skills/)

### Task Breakdown

Development is organized into discrete deliverables with clear structure:

- **Acceptance Criteria** - Specific, testable requirements
- **In Scope** - What will be implemented in this deliverable
- **Out of Scope** - What explicitly won't be included
- **Dependencies** - Other deliverables that must complete first
- **Parallel Tracks** - Work that can proceed simultaneously

See `.planning/PLAN.md` (accessible via symlink in worktrees) for the full implementation plan.

### Git Workflow

- **Branch naming**: `feature/`, `bug/`, `test/`, `docs/`
- **Commits**: Many small, incremental commits as work progresses
- **Pull Requests**: Required for all changes; squash and merge to main
- **Reviews**: Code reviews are required

## Technology Stack

### Core Technologies

- **Svelte + TypeScript** - UI framework with type safety
- **Vite** - Build tool and dev server
- **LocalStorage** - Client-side data persistence (no backend)
- **PWA** - Progressive Web App for offline support and installation

### Testing

- **Vitest** - Unit and integration testing
- **Playwright** - End-to-end testing
- **@testing-library/svelte** - Component testing utilities

**Coverage requirements:**

- 90% overall coverage (enforced by CI)
- 100% coverage for critical paths (random selection, inventory mutations, etc.)

### Code Quality

- **ESLint** - Linting
- **Prettier** - Code formatting
- **Husky** - Git hooks for pre-commit checks
- **TypeScript strict mode** - Enhanced type checking

### Deployment

- **Vercel** - Hosting and CI/CD
  - Production: Auto-deploy on merge to main
  - Preview: Auto-deploy for every PR

## Getting Started

### First Time Setup

```bash
# Clone the repository
git clone git@github.com:nikblanchet/brotein-buddy.git
cd brotein-buddy

# Initialize shared directory
./init-shared.sh

# Create main worktree
./setup-worktree.sh main
cd wt/main

# Install dependencies
npm install

# Start dev server
npm run dev
```

### Development Commands

```bash
npm run dev           # Start development server
npm run build         # Build for production
npm run preview       # Preview production build
npm test              # Run unit + integration tests
npm run test:e2e      # Run end-to-end tests
npm run test:coverage # Generate coverage report
npm run lint          # Run ESLint
npm run format        # Format code with Prettier
```

## Documentation

- **README.md** - User-facing documentation
- **DEVELOPING.md** - Technical setup and architecture guide
- **CONTRIBUTING.md** - This file
- **docs/adr/** - Architecture Decision Records (design decisions)
- **docs/teaching/** - In-depth teaching documents created with each deliverable

## Questions or Issues?

Feel free to open an issue on GitHub or reach out via the repository discussions.<|MERGE_RESOLUTION|>--- conflicted
+++ resolved
@@ -43,13 +43,8 @@
        not super official. We'll see how they evolve. Just make it clear.
      - Always link to the section headers. -->
 
-<<<<<<< HEAD
 * [Problems](#problems)
   - [Blockers](#blockers): <!-- Must fix before merge --> 3 <!-- # of -->
-=======
-- [Problems](#problems)
-  - (Blockers)[#blockers]: <!-- Must fix before merge --> 3 <!-- # of -->
->>>>>>> c53e5f14
     - [Logic error: Random library implemented incorrectly](#section_link)
     - [Test coverage: Missing async validation test](#section_link)
     - [Bug: Infinite scroll breaks shuffle feature](#section_link)
@@ -73,11 +68,7 @@
   6. [Low impact, low effort](#low-impact-low-effort):
   7. [Moderate impact, high effort](#moderate-impact-high-effort):
   8. [Low impact, moderate effort](#low-impact-moderate-effort):
-<<<<<<< HEAD
 * [Nit](#nit) <!-- Not problems. Small things that could improve code -->
-=======
-- (Nit)[#nit] <!-- Not problems. Small things that could improve code -->
->>>>>>> c53e5f14
 
 ## Problems
 
