# Developer Guide

## Project Setup

This project uses **git worktrees** for parallel development with multiple Claude Code instances.

### First Time Setup

```bash
# Clone the repository
git clone git@github.com:nikblanchet/brotein-buddy.git
cd brotein-buddy

# Initialize shared directory structure
./init-shared.sh

# Create main worktree
./setup-worktree.sh main

# Start working
cd wt/main
npm run dev
```

### Creating New Worktrees

```bash
# Create a new feature branch worktree
./setup-worktree.sh feature/random-selection

# Work in the new worktree
cd wt/feature/random-selection
npm run dev
```

### Worktree Structure

```
BroteinBuddy/
├── wt/                       # All worktrees
│   ├── main/                # Main branch worktree
│   └── feature-*/           # Feature branch worktrees
├── .shared/                  # Shared files (not committed)
│   ├── CLAUDE.md            # Project context
│   ├── CLAUDE_CONTEXT.md    # Confidential info
│   ├── .planning/           # Planning documents
│   ├── .scratch/            # Throwaway files
│   └── .claude/             # Claude Code settings
├── src/                     # Source code
├── tests/                   # Test files
└── docs/                    # Documentation (ADRs, etc.)
```

**Why worktrees?** They enable multiple Claude Code instances to work on different features simultaneously without conflicts.

## Development Workflow

### Git Workflow

- **Branch naming**: `feature/`, `bug/`, `test/`, `docs/`
- **Commits**: Many small commits as you work, not big commits after the fact
- **PRs**: Always open PRs, squash and merge to main
- **Non-trivial bugs**: Branch from feature branch, fix, squash merge back

### Testing Strategy

This project follows a comprehensive three-tier testing approach:

**1. Unit Tests** (`tests/unit/`)
- Pure logic and utility functions
- Algorithm implementations (random selection, box priority)
- No DOM or component dependencies
- Fast execution, high coverage

**2. Integration Tests** (`tests/integration/`)
- Svelte component testing with @testing-library/svelte
- User interaction simulation
- Component behavior and state management
- DOM assertions and accessibility checks

**3. End-to-End Tests** (`tests/e2e/`)
- Full application workflows with Playwright
- Mobile-first testing (iPhone 13 Pro viewport)
- Cross-browser compatibility
- User journey validation

#### Coverage Requirements

- **90% overall coverage** (enforced by CI)
- **100% coverage for critical paths:**
  - Random selection algorithm
  - Box priority sorting
  - Inventory mutations
  - LocalStorage operations

<<<<<<< HEAD
Run tests:
=======
Coverage is measured using Vitest's v8 coverage provider and reported in text, JSON, and HTML formats.

#### First-Time Setup: Playwright Browsers

Before running E2E tests for the first time, install Playwright browsers:

```bash
npx playwright install
```

This downloads Chromium, WebKit, and Firefox browsers needed for testing. Only needs to be run once per machine.

#### Running Tests
>>>>>>> 1b7b1cb6

```bash
# Unit and integration tests
npm test                  # Run all Vitest tests once
npm run test:unit         # Run only unit tests
npm run test:integration  # Run only integration tests
npm run test:watch        # Run tests in watch mode
npm run test:ui           # Launch Vitest UI
npm run test:coverage     # Generate coverage report

# End-to-end tests
npm run test:e2e          # Run Playwright tests
npm run test:e2e:ui       # Run Playwright with UI mode
```

#### Writing Tests

**Unit Test Example:**
```typescript
import { describe, it, expect } from 'vitest'
import { myFunction } from '$lib/utils'

describe('myFunction', () => {
  it('handles edge cases', () => {
    expect(myFunction('')).toBe('')
  })
})
```

**Integration Test Example:**
```typescript
import { render, screen } from '@testing-library/svelte'
import userEvent from '@testing-library/user-event'
import MyComponent from '$lib/components/MyComponent.svelte'

describe('MyComponent', () => {
  it('handles user interaction', async () => {
    const user = userEvent.setup()
    render(MyComponent)
    await user.click(screen.getByRole('button'))
    expect(screen.getByText('Updated')).toBeInTheDocument()
  })
})
```

**E2E Test Example:**
```typescript
import { test, expect } from '@playwright/test'

test('completes user flow', async ({ page }) => {
  await page.goto('/')
  await page.click('button[data-testid="action"]')
  await expect(page.locator('.result')).toBeVisible()
})
```

#### Test Organization

- **Co-locate test utilities**: Shared test helpers go in `tests/helpers/`
- **Mirror source structure**: Integration tests should mirror `src/` structure
- **Descriptive names**: Use `.test.ts` for Vitest, `.spec.ts` for Playwright
- **Test data**: Use factories for complex test data (future)

### Code Quality

Automated code quality enforcement ensures consistent style and catches errors early.

**Tools:**

- **ESLint**: Code quality and bug detection for TypeScript and Svelte
- **Prettier**: Consistent code formatting across all file types
- **Husky**: Git hooks for pre-commit checks
- **lint-staged**: Run linters only on staged files for fast commits

**Commands:**

```bash
npm run lint          # Run ESLint on all files
npm run lint:fix      # Run ESLint and auto-fix issues
npm run format        # Format all files with Prettier
npm run format:check  # Check formatting without modifying files
```

**Pre-commit Hook:**

Every commit automatically runs:

1. ESLint with auto-fix on staged JS/TS/Svelte files
2. Prettier on all staged files
3. Only staged files are checked (fast!)

**Editor Setup:**

VS Code settings are included in the repository (`.vscode/settings.json`):

- Format on save enabled
- ESLint auto-fix on save
- Prettier as default formatter

Install recommended extensions when prompted, or run:

```bash
code --install-extension dbaeumer.vscode-eslint
code --install-extension esbenp.prettier-vscode
code --install-extension svelte.svelte-vscode
```

**Configuration:**

- ESLint: `eslint.config.js` (flat config format)
- Prettier: `.prettierrc`
- lint-staged: `package.json` → `lint-staged` field
- Pre-commit hook: `.husky/pre-commit`

**Requirements:**

- **TypeScript strict mode** enabled
- **No ESLint warnings** allowed in production builds
- **All code must be formatted** before commit (enforced by pre-commit hook)

## Architecture

### Tech Stack

- **Svelte + TypeScript**: UI framework and type safety
- **Vite**: Build tool and dev server
- **Vitest**: Unit and integration testing
- **Playwright**: End-to-end testing
- **LocalStorage**: Data persistence (no backend needed)
- **PWA**: Installable app with offline support

### Data Model

See `docs/adr/002-data-model-design.md` for detailed architecture decisions.

**Core types:**

- `Flavor`: Represents a protein shake flavor
- `Box`: A physical box containing bottles of one flavor
- `Location`: (x: stack, y: height) coordinates
- `AppState`: Complete application state

### Key Algorithms

- **Weighted random selection**: Picks flavors based on total quantity
- **Box priority**: Open > Unopened, Lower Qty > Higher, Higher Stack > Lower
- **Conflict resolution**: Handles location collisions when rearranging

## Documentation

- **README.md**: User-facing documentation
- **DEVELOPING.md**: This file - developer setup and workflow
- **docs/adr/**: Architecture Decision Records (design decisions)
- **.planning/**: Implementation plan and planning documents (in `.shared/`)
- **Teaching docs**: Created with each deliverable (in `.planning/teaching/`)

## Deployment

Deployed automatically to Vercel:

- **Production**: Deployed on merge to `main`
- **Preview**: Deployed for every PR

Manual deployment:

```bash
npm run build
# Outputs to dist/
```

## Troubleshooting

### Symlinks not working

```bash
# Re-run setup for the worktree
cd ../..  # Go to repo root
./setup-worktree.sh <branch-name>
```

### Dependencies out of sync

```bash
# From any worktree
npm install
```

### Worktree cleanup

```bash
# Remove a worktree
git worktree remove wt/<branch-name>

# List all worktrees
git worktree list
```

## Resources

- [Svelte Documentation](https://svelte.dev/docs)
- [TypeScript Documentation](https://www.typescriptlang.org/docs/)
- [Vitest Documentation](https://vitest.dev/)
- [PWA Documentation](https://web.dev/progressive-web-apps/)<|MERGE_RESOLUTION|>--- conflicted
+++ resolved
@@ -67,18 +67,21 @@
 This project follows a comprehensive three-tier testing approach:
 
 **1. Unit Tests** (`tests/unit/`)
+
 - Pure logic and utility functions
 - Algorithm implementations (random selection, box priority)
 - No DOM or component dependencies
 - Fast execution, high coverage
 
 **2. Integration Tests** (`tests/integration/`)
+
 - Svelte component testing with @testing-library/svelte
 - User interaction simulation
 - Component behavior and state management
 - DOM assertions and accessibility checks
 
 **3. End-to-End Tests** (`tests/e2e/`)
+
 - Full application workflows with Playwright
 - Mobile-first testing (iPhone 13 Pro viewport)
 - Cross-browser compatibility
@@ -93,9 +96,7 @@
   - Inventory mutations
   - LocalStorage operations
 
-<<<<<<< HEAD
 Run tests:
-=======
 Coverage is measured using Vitest's v8 coverage provider and reported in text, JSON, and HTML formats.
 
 #### First-Time Setup: Playwright Browsers
@@ -109,7 +110,6 @@
 This downloads Chromium, WebKit, and Firefox browsers needed for testing. Only needs to be run once per machine.
 
 #### Running Tests
->>>>>>> 1b7b1cb6
 
 ```bash
 # Unit and integration tests
@@ -128,42 +128,45 @@
 #### Writing Tests
 
 **Unit Test Example:**
+
 ```typescript
-import { describe, it, expect } from 'vitest'
-import { myFunction } from '$lib/utils'
+import { describe, it, expect } from 'vitest';
+import { myFunction } from '$lib/utils';
 
 describe('myFunction', () => {
   it('handles edge cases', () => {
-    expect(myFunction('')).toBe('')
-  })
-})
+    expect(myFunction('')).toBe('');
+  });
+});
 ```
 
 **Integration Test Example:**
+
 ```typescript
-import { render, screen } from '@testing-library/svelte'
-import userEvent from '@testing-library/user-event'
-import MyComponent from '$lib/components/MyComponent.svelte'
+import { render, screen } from '@testing-library/svelte';
+import userEvent from '@testing-library/user-event';
+import MyComponent from '$lib/components/MyComponent.svelte';
 
 describe('MyComponent', () => {
   it('handles user interaction', async () => {
-    const user = userEvent.setup()
-    render(MyComponent)
-    await user.click(screen.getByRole('button'))
-    expect(screen.getByText('Updated')).toBeInTheDocument()
-  })
-})
+    const user = userEvent.setup();
+    render(MyComponent);
+    await user.click(screen.getByRole('button'));
+    expect(screen.getByText('Updated')).toBeInTheDocument();
+  });
+});
 ```
 
 **E2E Test Example:**
+
 ```typescript
-import { test, expect } from '@playwright/test'
+import { test, expect } from '@playwright/test';
 
 test('completes user flow', async ({ page }) => {
-  await page.goto('/')
-  await page.click('button[data-testid="action"]')
-  await expect(page.locator('.result')).toBeVisible()
-})
+  await page.goto('/');
+  await page.click('button[data-testid="action"]');
+  await expect(page.locator('.result')).toBeVisible();
+});
 ```
 
 #### Test Organization
